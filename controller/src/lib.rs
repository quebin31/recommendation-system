// Copyright (c) 2020 White Leaf
//
// This software is released under the MIT License.
// https://opensource.org/licenses/MIT

pub mod entity;
pub mod error;
pub mod lazy;
pub mod searchby;
pub mod values;

#[macro_export]
macro_rules! eid {
    ($e:ty) => {
        <$e as $crate::entity::Entity>::Id
    };
}

#[macro_export]
macro_rules! maped_ratings {
    ($u:ty => $v:ty) => {
        $crate::MapedRatings<$crate::eid!($u), $crate::eid!($v)>
    };
}

#[macro_export]
macro_rules! ratings {
    ($e:ty) => {
        $crate::Ratings<$crate::eid!($e)>
    }
}

#[macro_export]
macro_rules! means {
    ($e:ty) => {
        $crate::Means<$crate::eid!($e)>
    }
}

#[macro_export]
macro_rules! eid {
    ($e:ty) => {
        <$e as $crate::entity::Entity>::Id
    };
}

#[macro_export]
macro_rules! maped_ratings {
    ($u:ty => $v:ty) => {
        $crate::MapedRatings<$crate::eid!($u), $crate::eid!($v)>
    };
}

#[macro_export]
macro_rules! ratings {
    ($e:ty) => {
        $crate::Ratings<$crate::eid!($e)>
    }
}

#[macro_export]
macro_rules! means {
    ($e:ty) => {
        $crate::Means<$crate::eid!($e)>
    }
}

use anyhow::Error;
use std::collections::HashMap;

pub use entity::{Entity, ToTable};
pub use lazy::{LazyItemChunks, LazyUserChunks};
pub use searchby::SearchBy;
pub use values::{Field, Type, Value};

pub type Result<T> = std::result::Result<T, Error>;
pub type Means<K, Value = f64> = HashMap<K, Value>;
pub type Ratings<I, Value = f64> = HashMap<I, Value>;
pub type MapedRatings<K, I, Value = f64> = HashMap<K, Ratings<I, Value>>;

pub trait Controller {
    type User: Entity;
    type Item: Entity;

    /// Get all users
    fn users(&self) -> Result<Vec<Self::User>>;

    /// Get users that matched the search criteria by id, name or custom (if implemented)
    fn users_by(&self, by: &SearchBy) -> Result<Vec<Self::User>>;

    /// Get a chunk of users specified by certain offset and limit
    fn users_offset_limit(&self, offset: usize, limit: usize) -> Result<Vec<Self::User>>;

    /// Build an iterator that returns all users by chunks
    fn users_by_chunks(&self, chunk_size: usize) -> LazyUserChunks<Self, Self::User>
    where
        Self: Sized,
    {
        LazyUserChunks {
            curr_offset: 0,
            chunk_size,
            controller: self,
        }
    }

    /// Get all items
    fn items(&self) -> Result<Vec<Self::Item>>;
<<<<<<< HEAD

    /// Get items that matched the search criteria by id, name or custom (if implemented)
    fn items_by(&self, by: &SearchBy) -> Result<Vec<Self::Item>>;

=======

    /// Get items that matched the search criteria by id, name or custom (if implemented)
    fn items_by(&self, by: &SearchBy) -> Result<Vec<Self::Item>>;

>>>>>>> b382652f
    /// Get a chunk of items specified by certain offset and limit
    fn items_offset_limit(&self, offset: usize, limit: usize) -> Result<Vec<Self::Item>>;

    /// Build an iterator that returns all items by chunks
    fn items_by_chunks(&self, chunk_size: usize) -> LazyItemChunks<Self, Self::Item>
    where
        Self: Sized,
    {
        LazyItemChunks {
            curr_offset: 0,
            chunk_size,
            controller: self,
        }
    }

    /// Build skeleton/partial users, useful to use in other queries
    fn create_partial_users(&self, user_ids: &[eid!(Self::User)]) -> Result<Vec<Self::User>>;

    /// Build skeleton/partial items, useful to use in other queries
    fn create_partial_items(&self, item_ids: &[eid!(Self::Item)]) -> Result<Vec<Self::Item>>;

    /// Get an "inverted" MapedRatings, i.e. maps Item::Id => User::Id
    #[allow(clippy::type_complexity)]
    fn users_who_rated(
        &self,
        items: &[Self::Item],
    ) -> Result<maped_ratings!(Self::Item => Self::User)>;

    /// Get the ratings for the specified user
    fn ratings_by(&self, user: &Self::User) -> Result<ratings!(Self::Item)>;
<<<<<<< HEAD

    /// Get all normal MapedRatings, i.e. maps User::Id => Item::Id
    #[allow(clippy::type_complexity)]
    fn maped_ratings(&self) -> Result<maped_ratings!(Self::User => Self::Item)>;

    /// Get some normal MapedRatings for the specified users, i.e. maps User::Id => Item::Id
    #[allow(clippy::type_complexity)]
    fn maped_ratings_by(
        &self,
        users: &[Self::User],
    ) -> Result<maped_ratings!(Self::User => Self::Item)>;

    /// Get all normal MapedRatings except for the specified user, i.e. maps User::Id => Item::Id
    #[allow(clippy::type_complexity)]
    fn maped_ratings_except(
        &self,
        user: &Self::User,
    ) -> Result<maped_ratings!(Self::User => Self::Item)>;

    /// Get means for the specified users, returns a map of User::Id => f64
    fn means_for(&self, users: &[Self::User]) -> Result<means!(Self::User)>;

=======

    /// Get all normal MapedRatings, i.e. maps User::Id => Item::Id
    #[allow(clippy::type_complexity)]
    fn maped_ratings(&self) -> Result<maped_ratings!(Self::User => Self::Item)>;

    /// Get some normal MapedRatings for the specified users, i.e. maps User::Id => Item::Id
    #[allow(clippy::type_complexity)]
    fn maped_ratings_by(
        &self,
        users: &[Self::User],
    ) -> Result<maped_ratings!(Self::User => Self::Item)>;

    /// Get all normal MapedRatings except for the specified user, i.e. maps User::Id => Item::Id
    #[allow(clippy::type_complexity)]
    fn maped_ratings_except(
        &self,
        user: &Self::User,
    ) -> Result<maped_ratings!(Self::User => Self::Item)>;

    /// Get means for the specified users, returns a map of User::Id => f64
    fn means_for(&self, users: &[Self::User]) -> Result<means!(Self::User)>;

>>>>>>> b382652f
    /// The controller score range, ex. (0.0, 5.0) is (min_rating, max_rating)
    fn score_range(&self) -> (f64, f64);

    /// Return a list of fields required to insert a new user
    fn fields_for_users(&self) -> Vec<Field>;

    /// Return a list of fields required to insert a new item
    fn fields_for_items(&self) -> Vec<Field>;

    /// Insert a new user frow a prototype
    fn insert_user<'a>(&self, proto: HashMap<&'a str, Value>) -> Result<Self::User>;

    /// Insert a new item frow a prototype
    fn insert_item<'a>(&self, proto: HashMap<&'a str, Value>) -> Result<Self::Item>;
}<|MERGE_RESOLUTION|>--- conflicted
+++ resolved
@@ -105,17 +105,10 @@
 
     /// Get all items
     fn items(&self) -> Result<Vec<Self::Item>>;
-<<<<<<< HEAD
 
     /// Get items that matched the search criteria by id, name or custom (if implemented)
     fn items_by(&self, by: &SearchBy) -> Result<Vec<Self::Item>>;
 
-=======
-
-    /// Get items that matched the search criteria by id, name or custom (if implemented)
-    fn items_by(&self, by: &SearchBy) -> Result<Vec<Self::Item>>;
-
->>>>>>> b382652f
     /// Get a chunk of items specified by certain offset and limit
     fn items_offset_limit(&self, offset: usize, limit: usize) -> Result<Vec<Self::Item>>;
 
@@ -146,7 +139,6 @@
 
     /// Get the ratings for the specified user
     fn ratings_by(&self, user: &Self::User) -> Result<ratings!(Self::Item)>;
-<<<<<<< HEAD
 
     /// Get all normal MapedRatings, i.e. maps User::Id => Item::Id
     #[allow(clippy::type_complexity)]
@@ -169,30 +161,6 @@
     /// Get means for the specified users, returns a map of User::Id => f64
     fn means_for(&self, users: &[Self::User]) -> Result<means!(Self::User)>;
 
-=======
-
-    /// Get all normal MapedRatings, i.e. maps User::Id => Item::Id
-    #[allow(clippy::type_complexity)]
-    fn maped_ratings(&self) -> Result<maped_ratings!(Self::User => Self::Item)>;
-
-    /// Get some normal MapedRatings for the specified users, i.e. maps User::Id => Item::Id
-    #[allow(clippy::type_complexity)]
-    fn maped_ratings_by(
-        &self,
-        users: &[Self::User],
-    ) -> Result<maped_ratings!(Self::User => Self::Item)>;
-
-    /// Get all normal MapedRatings except for the specified user, i.e. maps User::Id => Item::Id
-    #[allow(clippy::type_complexity)]
-    fn maped_ratings_except(
-        &self,
-        user: &Self::User,
-    ) -> Result<maped_ratings!(Self::User => Self::Item)>;
-
-    /// Get means for the specified users, returns a map of User::Id => f64
-    fn means_for(&self, users: &[Self::User]) -> Result<means!(Self::User)>;
-
->>>>>>> b382652f
     /// The controller score range, ex. (0.0, 5.0) is (min_rating, max_rating)
     fn score_range(&self) -> (f64, f64);
 
