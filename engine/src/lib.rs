// Copyright (C) 2020 Kevin Del Castillo Ramírez
//
// This file is part of recommend.
//
// recommend is free software: you can redistribute it and/or modify
// it under the terms of the GNU General Public License as published by
// the Free Software Foundation, either version 3 of the License, or
// (at your option) any later version.
//
// recommend is distributed in the hope that it will be useful,
// but WITHOUT ANY WARRANTY; without even the implied warranty of
// MERCHANTABILITY or FITNESS FOR A PARTICULAR PURPOSE.  See the
// GNU General Public License for more details.
//
// You should have received a copy of the GNU General Public License
// along with recommend.  If not, see <http://www.gnu.org/licenses/>.

pub mod distances;
pub mod knn;
pub mod maped_distance;
pub mod similarity_matrix;
pub mod utils;

use crate::{distances::users::Method as UserMethod, maped_distance::MapedDistance};
use anyhow::Error;
<<<<<<< HEAD
use controller::{Controller, Entity};
use distances::error::ErrorKind;
=======
use controller::{Controller, Entity, ItemsUsers};
use distances::{
    error::ErrorKind,
    items::{
        adjusted_cosine_means, denormalize_user_rating, fast_adjusted_cosine,
        normalize_user_ratings,
    },
};
>>>>>>> a99df8ff
use knn::{Knn, MaxHeapKnn, MinHeapKnn};
use std::{collections::HashSet, hash::Hash, marker::PhantomData};

pub struct Engine<'a, C, User, UserId, Item, ItemId>
where
    User: Entity<Id = UserId>,
    Item: Entity<Id = ItemId>,
    C: Controller<User, UserId, Item, ItemId>,
{
    controller: &'a C,

    user_type: PhantomData<User>,
    item_type: PhantomData<Item>,
}

impl<'a, C, User, UserId, Item, ItemId> Engine<'a, C, User, UserId, Item, ItemId>
where
    User: Entity<Id = UserId>,
    Item: Entity<Id = ItemId> + Clone,
    UserId: Hash + Eq + Clone,
    ItemId: Hash + Eq + Clone,
    C: Controller<User, UserId, Item, ItemId>,
{
    pub fn with_controller(controller: &'a C) -> Self {
        Self {
            controller,
            user_type: PhantomData,
            item_type: PhantomData,
        }
    }

    pub fn user_distance(
        &self,
        user_a: &User,
        user_b: &User,
        method: UserMethod,
    ) -> Result<f64, Error> {
        let rating_a = self.controller.ratings_by(user_a)?;
        let rating_b = self.controller.ratings_by(user_b)?;

        distances::users::distance(&rating_a, &rating_b, method).map_err(Into::into)
    }

    pub fn user_knn(
        &self,
        k: usize,
        user: &User,
        method: UserMethod,
        chunk_size: Option<usize>,
    ) -> Result<Vec<(UserId, f64)>, Error> {
        if k == 0 {
            return Err(ErrorKind::EmptyKNearestNeighbors.into());
        }

        let user_ratings = self.controller.ratings_by(user)?;
        let mut knn: Box<dyn Knn<UserId, ItemId>> = if method.is_similarity() {
            Box::new(MinHeapKnn::new(k, method))
        } else {
            Box::new(MaxHeapKnn::new(k, method))
        };

        if let Some(chunk_size) = chunk_size {
            let users_chunks = self.controller.users_by_chunks(chunk_size);
            for users in users_chunks {
                let maped_ratings = self.controller.maped_ratings_by(&users)?;
                knn.update(&user_ratings, maped_ratings);
            }
        } else {
            let maped_ratings = self.controller.maped_ratings_except(user)?;
            knn.update(&user_ratings, maped_ratings);
        }

        let knn: Vec<_> = knn
            .into_vec()
            .into_iter()
            .map(|MapedDistance(id, dist, _)| (id, dist))
            .collect();

        if knn.is_empty() {
            Err(ErrorKind::EmptyKNearestNeighbors.into())
        } else {
            Ok(knn)
        }
    }

    pub fn user_predict(
        &self,
        k: usize,
        user: &User,
        item: &Item,
        method: UserMethod,
        chunk_size: Option<usize>,
    ) -> Result<f64, Error> {
        let item_id = item.get_id();
        let user_ratings = self.controller.ratings_by(user)?;
        let mut knn: Box<dyn Knn<UserId, ItemId>> = if method.is_similarity() {
            Box::new(MinHeapKnn::new(k, method))
        } else {
            Box::new(MaxHeapKnn::new(k, method))
        };

        if let Some(chunk_size) = chunk_size {
            let users_chunks = self.controller.users_by_chunks(chunk_size);
            for users in users_chunks {
                let maped_ratings = self
                    .controller
                    .maped_ratings_by(&users)?
                    .into_iter()
                    .filter(|(_, ratings)| ratings.contains_key(&item_id))
                    .collect();

                knn.update(&user_ratings, maped_ratings);
            }
        } else {
            let maped_ratings = self
                .controller
                .maped_ratings_except(user)?
                .into_iter()
                .filter(|(_id, ratings)| ratings.contains_key(&item_id))
                .collect();

            knn.update(&user_ratings, maped_ratings);
        }

        let pearson_knn: Vec<_> = knn
            .into_vec()
            .into_iter()
            .filter_map(
                |MapedDistance(id, _, ratings)| -> Option<(MapedDistance<UserId, ItemId>, f64)> {
                    let nn_ratings = ratings?;

                    if !nn_ratings.contains_key(&item_id) {
                        return None;
                    }

                    let coef = distances::users::distance(
                        &user_ratings,
                        &nn_ratings,
                        UserMethod::PearsonApproximation,
                    )
                    .ok()?;

                    Some((MapedDistance(id, coef, None), *nn_ratings.get(&item_id)?))
                },
            )
            .collect();

        let total = pearson_knn
            .iter()
            .fold(0.0, |acc, (maped_distance, _)| acc + maped_distance.dist());

        let mut prediction = None;
        for (maped_distance, nn_rating) in pearson_knn {
            *prediction.get_or_insert(0.0) += nn_rating * (maped_distance.dist() / total);
        }

        prediction.ok_or_else(|| ErrorKind::EmptyKNearestNeighbors.into())
    }

    pub fn item_based_prediction(
        &self,
        user: &User,
        item: &Item,
        chunk_size: usize,
    ) -> Result<f64, Error> {
        let item_id = item.get_id();

        let all_items_it = self.controller.items_by_chunks(chunk_size);

        let user_ratings = self.controller.ratings_by(user)?;
        let normalized_ratings = normalize_user_ratings(&user_ratings, 1.0, 5.0)?;

        //let target_item_users = &self.controller.users_who_rated(&[item.clone()])?[&item_id];

        let mut numerator = 0.0;
        let mut denominator = 0.0;

        for mut item_chunk in all_items_it {
            item_chunk.push(item.clone());
            let users_who_rated: ItemsUsers<ItemId, UserId> = self
                .controller
                .users_who_rated(&item_chunk)?
                .into_iter()
                .filter(|(other_item_id, set)| {
                    set.contains(&user.get_id()) || item_id == *other_item_id
                })
                .collect();

            let all_users: Vec<UserId> = users_who_rated
                .values()
                .into_iter()
                .fold(HashSet::new(), |acc, other_set| {
                    acc.union(other_set).cloned().collect()
                })
                .into_iter()
                .collect();

            let all_partial_users = self.controller.create_partial_users(&all_users)?;

            let maped_ratings = self.controller.maped_ratings_by(&all_partial_users)?;
            let means = adjusted_cosine_means(&maped_ratings);

            for other_item in &item_chunk {
                let other_item_id = other_item.get_id();
                if !normalized_ratings.contains_key(&other_item_id) || item_id == other_item_id {
                    continue;
                }

                if let Some(similarity) = fast_adjusted_cosine(
                    &means,
                    &maped_ratings,
                    &users_who_rated[&item_id],
                    &users_who_rated[&other_item_id],
                    &item_id,
                    &other_item_id,
                ) {
                    numerator += similarity * normalized_ratings[&other_item_id];
                    denominator += similarity.abs();
                }
            }
        }

        if denominator == 0.0 {
            return Err(ErrorKind::DivisionByZero.into());
        }
        Ok(denormalize_user_rating(numerator / denominator, 1.0, 5.0))
    }
}

#[cfg(feature = "test-engine")]
#[cfg(test)]
mod tests {
    use super::distances::users::Method;
    use super::*;
    use anyhow::Error;
    use books::BooksController;
    use controller::SearchBy;
    use simple_movie::SimpleMovieController;
    /*
    #[test]
    fn euclidean_distance() -> Result<(), Error> {
        let controller = SimpleMovieController::new()?;
        let engine = Engine::with_controller(&controller);

        let user_a = &controller.users_by(&SearchBy::id("52"))?[0];
        let user_b = &controller.users_by(&SearchBy::id("53"))?[0];

        println!(
            "euclidean(52, 53): {:?}",
            engine.distance(user_a, user_b, Method::Euclidean)
        );

        Ok(())
    }

    #[test]
    fn manhattan_distance() -> Result<(), Error> {
        let controller = SimpleMovieController::new()?;
        let engine = Engine::with_controller(&controller);

        let user_a = &controller.users_by(&SearchBy::id("52"))?[0];
        let user_b = &controller.users_by(&SearchBy::id("53"))?[0];

        println!(
            "manhattan(52, 53): {:?}",
            engine.distance(user_a, user_b, Method::Manhattan)
        );

        Ok(())
    }

    #[test]
    fn cosine_similarity_distance() -> Result<(), Error> {
        let controller = SimpleMovieController::new()?;
        let engine = Engine::with_controller(&controller);

        let user_a = &controller.users_by(&SearchBy::id("52"))?[0];
        let user_b = &controller.users_by(&SearchBy::id("53"))?[0];

        println!(
            "cosine(52, 53): {:?}",
            engine.distance(user_a, user_b, Method::CosineSimilarity)
        );

        Ok(())
    }

    #[test]
    fn knn_with_manhattan() -> Result<(), Error> {
        let controller = SimpleMovieController::new()?;
        let engine = Engine::with_controller(&controller);

        let user = &controller.users_by(&SearchBy::id("52"))?[0];

        println!(
            "kNN(52, manhattan): {:?}",
            engine.knn(4, user, Method::Manhattan, None)
        );

        Ok(())
    }

    #[test]
    fn knn_with_euclidean() -> Result<(), Error> {
        let controller = SimpleMovieController::new()?;
        let engine = Engine::with_controller(&controller);

        let user = &controller.users_by(&SearchBy::id("52"))?[0];

        println!(
            "kNN(52, 3, euclidean): {:?}",
            engine.knn(3, user, Method::Euclidean, None)
        );

        Ok(())
    }

    #[test]
    fn knn_with_cosine() -> Result<(), Error> {
        let controller = SimpleMovieController::new()?;
        let engine = Engine::with_controller(&controller);

        let user = &controller.users_by(&SearchBy::id("52"))?[0];

        println!(
            "kNN(52, 3, cosine): {:?}",
            engine.knn(3, user, Method::CosineSimilarity, None)
        );

        Ok(())
    }

    #[test]
    fn knn_in_books() -> Result<(), Error> {
        let controller = BooksController::new()?;
        let engine = Engine::with_controller(&controller);

        let user = &controller.users_by(&SearchBy::id("242"))?[0];

        println!(
            "kNN(242, 5, manhattan): {:?}",
            engine.knn(5, user, Method::JaccardDistance, None)
        );

        Ok(())
    }

    #[test]
    fn similarity_matrix() -> Result<(), Error> {
        use movie_lens_small::MovieLensSmallController;
        use std::time::Instant;

        let controller = MovieLensSmallController::new()?;
        let mut sim_matrix = SimilarityMatrix::new(&controller, 10000, 10000, 100);

        let now = Instant::now();
        let _matrix = sim_matrix.get_chunk(0, 0);
        println!("Elapsed: {}", now.elapsed().as_secs_f64());

        Ok(())
    }*/

    #[test]
    fn item_based_pred() -> Result<(), Error> {
        let controller = SimpleMovieController::new()?;
        let engine = Engine::with_controller(&controller);

        let user = &controller.users_by(&SearchBy::name("Patrick C"))?[0];
        let item = &controller.items_by(&SearchBy::name("Alien"))?[0];

        println!(
            "Item based prediction (Patrick C, Alien, 100): {:?}",
            engine.item_based_prediction(&user, &item, 100)?
        );

        Ok(())
    }
}<|MERGE_RESOLUTION|>--- conflicted
+++ resolved
@@ -23,10 +23,6 @@
 
 use crate::{distances::users::Method as UserMethod, maped_distance::MapedDistance};
 use anyhow::Error;
-<<<<<<< HEAD
-use controller::{Controller, Entity};
-use distances::error::ErrorKind;
-=======
 use controller::{Controller, Entity, ItemsUsers};
 use distances::{
     error::ErrorKind,
@@ -35,7 +31,6 @@
         normalize_user_ratings,
     },
 };
->>>>>>> a99df8ff
 use knn::{Knn, MaxHeapKnn, MinHeapKnn};
 use std::{collections::HashSet, hash::Hash, marker::PhantomData};
 
