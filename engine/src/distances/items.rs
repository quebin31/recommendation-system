--- conflicted
+++ resolved
@@ -1,9 +1,6 @@
 use super::error::ErrorKind;
-<<<<<<< HEAD
-=======
 use anyhow::Error;
 use controller::Ratings;
->>>>>>> a99df8ff
 use num_traits::float::Float;
 use std::{
     collections::{HashMap, HashSet},
