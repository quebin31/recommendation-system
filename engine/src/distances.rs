--- conflicted
+++ resolved
@@ -9,7 +9,6 @@
     pub enum ErrorKind {
         #[error("Tried to divide by zero")]
         DivisionByZero,
-<<<<<<< HEAD
 
         #[error("Indeterminate form 0/0")]
         IndeterminateForm,
@@ -25,8 +24,7 @@
 
         #[error("Empty k nearest neighbors")]
         EmptyKNearestNeighbors,
-=======
->>>>>>> a99df8ff
+
     }
 }
 
